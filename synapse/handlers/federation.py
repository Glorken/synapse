--- conflicted
+++ resolved
@@ -2278,15 +2278,10 @@
             room_version = yield self.store.get_room_version(room_id)
             builder = self.event_builder_factory.new(room_version, event_dict)
 
-<<<<<<< HEAD
-=======
             EventValidator().validate_builder(builder)
->>>>>>> 1977a9b0
             event, context = yield self.event_creation_handler.create_new_client_event(
                 builder=builder
             )
-
-            EventValidator().validate_new(event)
 
             event, context = yield self.add_display_name_to_third_party_invite(
                 room_version, event_dict, event, context
@@ -2379,10 +2374,7 @@
             # auth check code will explode appropriately.
 
         builder = self.event_builder_factory.new(room_version, event_dict)
-<<<<<<< HEAD
-=======
         EventValidator().validate_builder(builder)
->>>>>>> 1977a9b0
         event, context = yield self.event_creation_handler.create_new_client_event(
             builder=builder,
         )
