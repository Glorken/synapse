# -*- coding: utf-8 -*-
# Copyright 2014 - 2016 OpenMarket Ltd
# Copyright 2017 - 2018 New Vector Ltd
#
# Licensed under the Apache License, Version 2.0 (the "License");
# you may not use this file except in compliance with the License.
# You may obtain a copy of the License at
#
#     http://www.apache.org/licenses/LICENSE-2.0
#
# Unless required by applicable law or agreed to in writing, software
# distributed under the License is distributed on an "AS IS" BASIS,
# WITHOUT WARRANTIES OR CONDITIONS OF ANY KIND, either express or implied.
# See the License for the specific language governing permissions and
# limitations under the License.
import logging

from six import iteritems, itervalues, string_types

from canonicaljson import encode_canonical_json, json

from twisted.internet import defer
from twisted.internet.defer import succeed

<<<<<<< HEAD
from synapse.api.constants import EventTypes, Membership
=======
from synapse.api.constants import MAX_DEPTH, EventTypes, Membership, RoomVersions
>>>>>>> f1a04462
from synapse.api.errors import (
    AuthError,
    Codes,
    ConsentNotGivenError,
    NotFoundError,
    SynapseError,
)
from synapse.api.urls import ConsentURIBuilder
from synapse.events.utils import serialize_event
from synapse.events.validator import EventValidator
from synapse.replication.http.send_event import ReplicationSendEventRestServlet
from synapse.storage.state import StateFilter
from synapse.types import RoomAlias, UserID
from synapse.util.async_helpers import Linearizer
from synapse.util.frozenutils import frozendict_json_encoder
from synapse.util.logcontext import run_in_background
from synapse.util.metrics import measure_func
from synapse.visibility import filter_events_for_client

from ._base import BaseHandler

logger = logging.getLogger(__name__)


class MessageHandler(object):
    """Contains some read only APIs to get state about a room
    """

    def __init__(self, hs):
        self.auth = hs.get_auth()
        self.clock = hs.get_clock()
        self.state = hs.get_state_handler()
        self.store = hs.get_datastore()

    @defer.inlineCallbacks
    def get_room_data(self, user_id=None, room_id=None,
                      event_type=None, state_key="", is_guest=False):
        """ Get data from a room.

        Args:
            event : The room path event
        Returns:
            The path data content.
        Raises:
            SynapseError if something went wrong.
        """
        membership, membership_event_id = yield self.auth.check_in_room_or_world_readable(
            room_id, user_id
        )

        if membership == Membership.JOIN:
            data = yield self.state.get_current_state(
                room_id, event_type, state_key
            )
        elif membership == Membership.LEAVE:
            key = (event_type, state_key)
            room_state = yield self.store.get_state_for_events(
                [membership_event_id], StateFilter.from_types([key])
            )
            data = room_state[membership_event_id].get(key)

        defer.returnValue(data)

    @defer.inlineCallbacks
    def get_state_events(
        self, user_id, room_id, state_filter=StateFilter.all(),
        at_token=None, is_guest=False,
    ):
        """Retrieve all state events for a given room. If the user is
        joined to the room then return the current state. If the user has
        left the room return the state events from when they left. If an explicit
        'at' parameter is passed, return the state events as of that event, if
        visible.

        Args:
            user_id(str): The user requesting state events.
            room_id(str): The room ID to get all state events from.
            state_filter (StateFilter): The state filter used to fetch state
                from the database.
            at_token(StreamToken|None): the stream token of the at which we are requesting
                the stats. If the user is not allowed to view the state as of that
                stream token, we raise a 403 SynapseError. If None, returns the current
                state based on the current_state_events table.
            is_guest(bool): whether this user is a guest
        Returns:
            A list of dicts representing state events. [{}, {}, {}]
        Raises:
            NotFoundError (404) if the at token does not yield an event

            AuthError (403) if the user doesn't have permission to view
            members of this room.
        """
        if at_token:
            # FIXME this claims to get the state at a stream position, but
            # get_recent_events_for_room operates by topo ordering. This therefore
            # does not reliably give you the state at the given stream position.
            # (https://github.com/matrix-org/synapse/issues/3305)
            last_events, _ = yield self.store.get_recent_events_for_room(
                room_id, end_token=at_token.room_key, limit=1,
            )

            if not last_events:
                raise NotFoundError("Can't find event for token %s" % (at_token, ))

            visible_events = yield filter_events_for_client(
                self.store, user_id, last_events,
            )

            event = last_events[0]
            if visible_events:
                room_state = yield self.store.get_state_for_events(
                    [event.event_id], state_filter=state_filter,
                )
                room_state = room_state[event.event_id]
            else:
                raise AuthError(
                    403,
                    "User %s not allowed to view events in room %s at token %s" % (
                        user_id, room_id, at_token,
                    )
                )
        else:
            membership, membership_event_id = (
                yield self.auth.check_in_room_or_world_readable(
                    room_id, user_id,
                )
            )

            if membership == Membership.JOIN:
                state_ids = yield self.store.get_filtered_current_state_ids(
                    room_id, state_filter=state_filter,
                )
                room_state = yield self.store.get_events(state_ids.values())
            elif membership == Membership.LEAVE:
                room_state = yield self.store.get_state_for_events(
                    [membership_event_id], state_filter=state_filter,
                )
                room_state = room_state[membership_event_id]

        now = self.clock.time_msec()
        defer.returnValue(
            [serialize_event(c, now) for c in room_state.values()]
        )

    @defer.inlineCallbacks
    def get_joined_members(self, requester, room_id):
        """Get all the joined members in the room and their profile information.

        If the user has left the room return the state events from when they left.

        Args:
            requester(Requester): The user requesting state events.
            room_id(str): The room ID to get all state events from.
        Returns:
            A dict of user_id to profile info
        """
        user_id = requester.user.to_string()
        if not requester.app_service:
            # We check AS auth after fetching the room membership, as it
            # requires us to pull out all joined members anyway.
            membership, _ = yield self.auth.check_in_room_or_world_readable(
                room_id, user_id
            )
            if membership != Membership.JOIN:
                raise NotImplementedError(
                    "Getting joined members after leaving is not implemented"
                )

        users_with_profile = yield self.state.get_current_user_in_room(room_id)

        # If this is an AS, double check that they are allowed to see the members.
        # This can either be because the AS user is in the room or because there
        # is a user in the room that the AS is "interested in"
        if requester.app_service and user_id not in users_with_profile:
            for uid in users_with_profile:
                if requester.app_service.is_interested_in_user(uid):
                    break
            else:
                # Loop fell through, AS has no interested users in room
                raise AuthError(403, "Appservice not in room")

        defer.returnValue({
            user_id: {
                "avatar_url": profile.avatar_url,
                "display_name": profile.display_name,
            }
            for user_id, profile in iteritems(users_with_profile)
        })


class EventCreationHandler(object):
    def __init__(self, hs):
        self.hs = hs
        self.auth = hs.get_auth()
        self.store = hs.get_datastore()
        self.state = hs.get_state_handler()
        self.clock = hs.get_clock()
        self.validator = EventValidator()
        self.profile_handler = hs.get_profile_handler()
        self.event_builder_factory = hs.get_event_builder_factory()
        self.server_name = hs.hostname
        self.ratelimiter = hs.get_ratelimiter()
        self.notifier = hs.get_notifier()
        self.config = hs.config

        self.send_event_to_master = ReplicationSendEventRestServlet.make_client(hs)

        # This is only used to get at ratelimit function, and maybe_kick_guest_users
        self.base_handler = BaseHandler(hs)

        self.pusher_pool = hs.get_pusherpool()

        # We arbitrarily limit concurrent event creation for a room to 5.
        # This is to stop us from diverging history *too* much.
        self.limiter = Linearizer(max_count=5, name="room_event_creation_limit")

        self.action_generator = hs.get_action_generator()

        self.spam_checker = hs.get_spam_checker()

        if self.config.block_events_without_consent_error is not None:
            self._consent_uri_builder = ConsentURIBuilder(self.config)

    @defer.inlineCallbacks
    def create_event(self, requester, event_dict, token_id=None, txn_id=None,
                     prev_events_and_hashes=None):
        """
        Given a dict from a client, create a new event.

        Creates an FrozenEvent object, filling out auth_events, prev_events,
        etc.

        Adds display names to Join membership events.

        Args:
            requester
            event_dict (dict): An entire event
            token_id (str)
            txn_id (str)

            prev_events_and_hashes (list[(str, dict[str, str], int)]|None):
                the forward extremities to use as the prev_events for the
                new event. For each event, a tuple of (event_id, hashes, depth)
                where *hashes* is a map from algorithm to hash.

                If None, they will be requested from the database.
        Raises:
            ResourceLimitError if server is blocked to some resource being
            exceeded
        Returns:
            Tuple of created event (FrozenEvent), Context
        """
        yield self.auth.check_auth_blocking(requester.user.to_string())

        if event_dict["type"] == EventTypes.Create and event_dict["state_key"] == "":
            room_version = event_dict["content"]["room_version"]
        else:
            try:
                room_version = yield self.store.get_room_version(event_dict["room_id"])
            except NotFoundError:
                raise AuthError(403, "Unknown room")

        builder = self.event_builder_factory.new(room_version, event_dict)

        self.validator.validate_builder(builder)

        if builder.type == EventTypes.Member:
            membership = builder.content.get("membership", None)
            target = UserID.from_string(builder.state_key)

            if membership in {Membership.JOIN, Membership.INVITE}:
                # If event doesn't include a display name, add one.
                profile = self.profile_handler
                content = builder.content

                try:
                    if "displayname" not in content:
                        content["displayname"] = yield profile.get_displayname(target)
                    if "avatar_url" not in content:
                        content["avatar_url"] = yield profile.get_avatar_url(target)
                except Exception as e:
                    logger.info(
                        "Failed to get profile information for %r: %s",
                        target, e
                    )

        is_exempt = yield self._is_exempt_from_privacy_policy(builder, requester)
        if not is_exempt:
            yield self.assert_accepted_privacy_policy(requester)

        if token_id is not None:
            builder.internal_metadata.token_id = token_id

        if txn_id is not None:
            builder.internal_metadata.txn_id = txn_id

        event, context = yield self.create_new_client_event(
            builder=builder,
            requester=requester,
            prev_events_and_hashes=prev_events_and_hashes,
        )

        self.validator.validate_new(event)

        defer.returnValue((event, context))

    def _is_exempt_from_privacy_policy(self, builder, requester):
        """"Determine if an event to be sent is exempt from having to consent
        to the privacy policy

        Args:
            builder (synapse.events.builder.EventBuilder): event being created
            requester (Requster): user requesting this event

        Returns:
            Deferred[bool]: true if the event can be sent without the user
                consenting
        """
        # the only thing the user can do is join the server notices room.
        if builder.type == EventTypes.Member:
            membership = builder.content.get("membership", None)
            if membership == Membership.JOIN:
                return self._is_server_notices_room(builder.room_id)
            elif membership == Membership.LEAVE:
                # the user is always allowed to leave (but not kick people)
                return builder.state_key == requester.user.to_string()
        return succeed(False)

    @defer.inlineCallbacks
    def _is_server_notices_room(self, room_id):
        if self.config.server_notices_mxid is None:
            defer.returnValue(False)
        user_ids = yield self.store.get_users_in_room(room_id)
        defer.returnValue(self.config.server_notices_mxid in user_ids)

    @defer.inlineCallbacks
    def assert_accepted_privacy_policy(self, requester):
        """Check if a user has accepted the privacy policy

        Called when the given user is about to do something that requires
        privacy consent. We see if the user is exempt and otherwise check that
        they have given consent. If they have not, a ConsentNotGiven error is
        raised.

        Args:
            requester (synapse.types.Requester):
                The user making the request

        Returns:
            Deferred[None]: returns normally if the user has consented or is
                exempt

        Raises:
            ConsentNotGivenError: if the user has not given consent yet
        """
        if self.config.block_events_without_consent_error is None:
            return

        # exempt AS users from needing consent
        if requester.app_service is not None:
            return

        user_id = requester.user.to_string()

        # exempt the system notices user
        if (
            self.config.server_notices_mxid is not None and
            user_id == self.config.server_notices_mxid
        ):
            return

        u = yield self.store.get_user_by_id(user_id)
        assert u is not None
        if u["appservice_id"] is not None:
            # users registered by an appservice are exempt
            return
        if u["consent_version"] == self.config.user_consent_version:
            return

        consent_uri = self._consent_uri_builder.build_user_consent_uri(
            requester.user.localpart,
        )
        msg = self.config.block_events_without_consent_error % {
            'consent_uri': consent_uri,
        }
        raise ConsentNotGivenError(
            msg=msg,
            consent_uri=consent_uri,
        )

    @defer.inlineCallbacks
    def send_nonmember_event(self, requester, event, context, ratelimit=True):
        """
        Persists and notifies local clients and federation of an event.

        Args:
            event (FrozenEvent) the event to send.
            context (Context) the context of the event.
            ratelimit (bool): Whether to rate limit this send.
            is_guest (bool): Whether the sender is a guest.
        """
        if event.type == EventTypes.Member:
            raise SynapseError(
                500,
                "Tried to send member event through non-member codepath"
            )

        user = UserID.from_string(event.sender)

        assert self.hs.is_mine(user), "User must be our own: %s" % (user,)

        if event.is_state():
            prev_state = yield self.deduplicate_state_event(event, context)
            logger.info(
                "Not bothering to persist duplicate state event %s", event.event_id,
            )
            if prev_state is not None:
                defer.returnValue(prev_state)

        yield self.handle_new_client_event(
            requester=requester,
            event=event,
            context=context,
            ratelimit=ratelimit,
        )

    @defer.inlineCallbacks
    def deduplicate_state_event(self, event, context):
        """
        Checks whether event is in the latest resolved state in context.

        If so, returns the version of the event in context.
        Otherwise, returns None.
        """
        prev_state_ids = yield context.get_prev_state_ids(self.store)
        prev_event_id = prev_state_ids.get((event.type, event.state_key))
        prev_event = yield self.store.get_event(prev_event_id, allow_none=True)
        if not prev_event:
            return

        if prev_event and event.user_id == prev_event.user_id:
            prev_content = encode_canonical_json(prev_event.content)
            next_content = encode_canonical_json(event.content)
            if prev_content == next_content:
                defer.returnValue(prev_event)
        return

    @defer.inlineCallbacks
    def create_and_send_nonmember_event(
        self,
        requester,
        event_dict,
        ratelimit=True,
        txn_id=None
    ):
        """
        Creates an event, then sends it.

        See self.create_event and self.send_nonmember_event.
        """

        # We limit the number of concurrent event sends in a room so that we
        # don't fork the DAG too much. If we don't limit then we can end up in
        # a situation where event persistence can't keep up, causing
        # extremities to pile up, which in turn leads to state resolution
        # taking longer.
        with (yield self.limiter.queue(event_dict["room_id"])):
            event, context = yield self.create_event(
                requester,
                event_dict,
                token_id=requester.access_token_id,
                txn_id=txn_id
            )

            spam_error = self.spam_checker.check_event_for_spam(event)
            if spam_error:
                if not isinstance(spam_error, string_types):
                    spam_error = "Spam is not permitted here"
                raise SynapseError(
                    403, spam_error, Codes.FORBIDDEN
                )

            yield self.send_nonmember_event(
                requester,
                event,
                context,
                ratelimit=ratelimit,
            )
        defer.returnValue(event)

    @measure_func("create_new_client_event")
    @defer.inlineCallbacks
    def create_new_client_event(self, builder, requester=None,
                                prev_events_and_hashes=None):
        """Create a new event for a local client

        Args:
            builder (EventBuilder):

            requester (synapse.types.Requester|None):

            prev_events_and_hashes (list[(str, dict[str, str], int)]|None):
                the forward extremities to use as the prev_events for the
                new event. For each event, a tuple of (event_id, hashes, depth)
                where *hashes* is a map from algorithm to hash.

                If None, they will be requested from the database.

        Returns:
            Deferred[(synapse.events.EventBase, synapse.events.snapshot.EventContext)]
        """

        if prev_events_and_hashes is not None:
            assert len(prev_events_and_hashes) <= 10, \
                "Attempting to create an event with %i prev_events" % (
                    len(prev_events_and_hashes),
            )
        else:
            prev_events_and_hashes = \
                yield self.store.get_prev_events_for_room(builder.room_id)

        prev_events = [
            (event_id, prev_hashes)
            for event_id, prev_hashes, _ in prev_events_and_hashes
        ]

        event = yield builder.build(
            prev_event_ids=[p for p, _ in prev_events],
        )
        context = yield self.state.compute_event_context(event)

        self.validator.validate_new(event)

        logger.debug(
            "Created event %s",
            event.event_id,
        )

        defer.returnValue(
            (event, context,)
        )

    @measure_func("handle_new_client_event")
    @defer.inlineCallbacks
    def handle_new_client_event(
        self,
        requester,
        event,
        context,
        ratelimit=True,
        extra_users=[],
    ):
        """Processes a new event. This includes checking auth, persisting it,
        notifying users, sending to remote servers, etc.

        If called from a worker will hit out to the master process for final
        processing.

        Args:
            requester (Requester)
            event (FrozenEvent)
            context (EventContext)
            ratelimit (bool)
            extra_users (list(UserID)): Any extra users to notify about event
        """

        if event.is_state() and (event.type, event.state_key) == (EventTypes.Create, ""):
            room_version = event.content.get("room_version", RoomVersions.V1)
        else:
            room_version = yield self.store.get_room_version(event.room_id)

        try:
            yield self.auth.check_from_context(room_version, event, context)
        except AuthError as err:
            logger.warn("Denying new event %r because %s", event, err)
            raise err

        # Ensure that we can round trip before trying to persist in db
        try:
            dump = frozendict_json_encoder.encode(event.content)
            json.loads(dump)
        except Exception:
            logger.exception("Failed to encode content: %r", event.content)
            raise

        yield self.action_generator.handle_push_actions_for_event(
            event, context
        )

        # reraise does not allow inlineCallbacks to preserve the stacktrace, so we
        # hack around with a try/finally instead.
        success = False
        try:
            # If we're a worker we need to hit out to the master.
            if self.config.worker_app:
                yield self.send_event_to_master(
                    event_id=event.event_id,
                    store=self.store,
                    requester=requester,
                    event=event,
                    context=context,
                    ratelimit=ratelimit,
                    extra_users=extra_users,
                )
                success = True
                return

            yield self.persist_and_notify_client_event(
                requester,
                event,
                context,
                ratelimit=ratelimit,
                extra_users=extra_users,
            )

            success = True
        finally:
            if not success:
                # Ensure that we actually remove the entries in the push actions
                # staging area, if we calculated them.
                run_in_background(
                    self.store.remove_push_actions_from_staging,
                    event.event_id,
                )

    @defer.inlineCallbacks
    def persist_and_notify_client_event(
        self,
        requester,
        event,
        context,
        ratelimit=True,
        extra_users=[],
    ):
        """Called when we have fully built the event, have already
        calculated the push actions for the event, and checked auth.

        This should only be run on master.
        """
        assert not self.config.worker_app

        if ratelimit:
            yield self.base_handler.ratelimit(requester)

        yield self.base_handler.maybe_kick_guest_users(event, context)

        if event.type == EventTypes.CanonicalAlias:
            # Check the alias is acually valid (at this time at least)
            room_alias_str = event.content.get("alias", None)
            if room_alias_str:
                room_alias = RoomAlias.from_string(room_alias_str)
                directory_handler = self.hs.get_handlers().directory_handler
                mapping = yield directory_handler.get_association(room_alias)

                if mapping["room_id"] != event.room_id:
                    raise SynapseError(
                        400,
                        "Room alias %s does not point to the room" % (
                            room_alias_str,
                        )
                    )

        federation_handler = self.hs.get_handlers().federation_handler

        if event.type == EventTypes.Member:
            if event.content["membership"] == Membership.INVITE:
                def is_inviter_member_event(e):
                    return (
                        e.type == EventTypes.Member and
                        e.sender == event.sender
                    )

                current_state_ids = yield context.get_current_state_ids(self.store)

                state_to_include_ids = [
                    e_id
                    for k, e_id in iteritems(current_state_ids)
                    if k[0] in self.hs.config.room_invite_state_types
                    or k == (EventTypes.Member, event.sender)
                ]

                state_to_include = yield self.store.get_events(state_to_include_ids)

                event.unsigned["invite_room_state"] = [
                    {
                        "type": e.type,
                        "state_key": e.state_key,
                        "content": e.content,
                        "sender": e.sender,
                    }
                    for e in itervalues(state_to_include)
                ]

                invitee = UserID.from_string(event.state_key)
                if not self.hs.is_mine(invitee):
                    # TODO: Can we add signature from remote server in a nicer
                    # way? If we have been invited by a remote server, we need
                    # to get them to sign the event.

                    returned_invite = yield federation_handler.send_invite(
                        invitee.domain,
                        event,
                    )

                    event.unsigned.pop("room_state", None)

                    # TODO: Make sure the signatures actually are correct.
                    event.signatures.update(
                        returned_invite.signatures
                    )

        if event.type == EventTypes.Redaction:
            prev_state_ids = yield context.get_prev_state_ids(self.store)
            auth_events_ids = yield self.auth.compute_auth_events(
                event, prev_state_ids, for_verification=True,
            )
            auth_events = yield self.store.get_events(auth_events_ids)
            auth_events = {
                (e.type, e.state_key): e for e in auth_events.values()
            }
            if self.auth.check_redaction(event, auth_events=auth_events):
                original_event = yield self.store.get_event(
                    event.redacts,
                    check_redacted=False,
                    get_prev_content=False,
                    allow_rejected=False,
                    allow_none=False
                )
                if event.user_id != original_event.user_id:
                    raise AuthError(
                        403,
                        "You don't have permission to redact events"
                    )

        if event.type == EventTypes.Create:
            prev_state_ids = yield context.get_prev_state_ids(self.store)
            if prev_state_ids:
                raise AuthError(
                    403,
                    "Changing the room create event is forbidden",
                )

        (event_stream_id, max_stream_id) = yield self.store.persist_event(
            event, context=context
        )

        yield self.pusher_pool.on_new_notifications(
            event_stream_id, max_stream_id,
        )

        def _notify():
            try:
                self.notifier.on_new_room_event(
                    event, event_stream_id, max_stream_id,
                    extra_users=extra_users
                )
            except Exception:
                logger.exception("Error notifying about new room event")

        run_in_background(_notify)

        if event.type == EventTypes.Message:
            # We don't want to block sending messages on any presence code. This
            # matters as sometimes presence code can take a while.
            run_in_background(self._bump_active_time, requester.user)

    @defer.inlineCallbacks
    def _bump_active_time(self, user):
        try:
            presence = self.hs.get_presence_handler()
            yield presence.bump_presence_active_time(user)
        except Exception:
            logger.exception("Error bumping presence active time")<|MERGE_RESOLUTION|>--- conflicted
+++ resolved
@@ -22,11 +22,7 @@
 from twisted.internet import defer
 from twisted.internet.defer import succeed
 
-<<<<<<< HEAD
-from synapse.api.constants import EventTypes, Membership
-=======
-from synapse.api.constants import MAX_DEPTH, EventTypes, Membership, RoomVersions
->>>>>>> f1a04462
+from synapse.api.constants import EventTypes, Membership, RoomVersions
 from synapse.api.errors import (
     AuthError,
     Codes,
